from argparse import Namespace

import torch
import torch.nn as nn
import numpy as np

from .dual_mpn import DualMPN
from .mpn import MPN
from chemprop.nn_utils import get_activation_function, initialize_weights


class MoleculeModel(nn.Module):
    """A MoleculeModel is a model which contains a message passing network following by feed-forward layers."""

    def __init__(self, output_raw: bool, use_cuda: bool):
        """
        Initializes the MoleculeModel.

        :param raw_score: Whether the model should apply activation to output.
        :param cuda: Whether or not to use cuda.
        """
        super(MoleculeModel, self).__init__()

        self.activation = nn.Identity()
        if output_raw:
            self.activation = nn.Sigmoid()
        self.use_cuda = use_cuda

    def create_encoder(self, args: Namespace):
        """
        Creates the paired message passing encoders for the model.

        :param args: Arguments.
        """
        self.encoder = DualMPN(args)
        self.drug_only = args.drug_only
        self.cmpd_only = args.cmpd_only

    def create_ffn(self, args: Namespace):
        """
        Creates the feed-forward network for the model.

        :param args: Arguments.
        """
        self.multiclass = args.dataset_type == 'multiclass'
        self.ops = args.ops

        if self.multiclass:
            self.num_classes = args.multiclass_num_classes
        if args.features_only:
            first_linear_dim = args.features_size
        else:
            first_linear_dim = args.hidden_size*2  # To account for 2 molecules
            if args.use_input_features:
                first_linear_dim += args.features_dim

        if args.drug_only or args.cmpd_only or self.ops != 'concat':
            first_linear_dim = int(first_linear_dim/2)

        dropout = nn.Dropout(args.dropout)
        activation = get_activation_function(args.activation)

        # Create FFN layers
        if args.ffn_num_layers == 1:
            ffn = [
                dropout,
                nn.Linear(first_linear_dim, args.output_size)
            ]
        else:
            ffn = [
                dropout,
                nn.Linear(first_linear_dim, args.ffn_hidden_size)
            ]
            for _ in range(args.ffn_num_layers - 2):
                ffn.extend([
                    activation,
                    dropout,
                    nn.Linear(args.ffn_hidden_size, args.ffn_hidden_size),
                ])
            ffn.extend([
                activation,
                dropout,
                nn.Linear(args.ffn_hidden_size, args.output_size),
            ])

        # Create FFN model
        self.ffn = nn.Sequential(*ffn)

    def forward(self, *input):
        """
        Runs the MoleculeModel on input.

        :param input: Input.
        :return: The output of the MoleculeModel.
        """
<<<<<<< HEAD
        smiles, feats = input
        drug_smiles, drug_feats = [x[0] for x in smiles], [x[0] for x in feats]
        cmpd_smiles, cmpd_feats = [x[1] for x in smiles], [x[1] for x in feats]
        drug_rep, cmpd_rep = self.encoder(drug_smiles, cmpd_smiles, drug_feats, cmpd_feats)
=======
        smiles, feats = input  # TODO: in future, move drug/cmpd feats out of MPN
>>>>>>> 5887ca20

        newInput = []
        if not self.cmpd_only:
            newInput.append(drug_rep)
        if not self.drug_only:
            newInput.append(cmpd_rep)

        if len(newInput) > 1:
            if self.ops == 'plus':
                newInput = newInput[0] + newInput[1]
            elif self.ops == 'minus':
                newInput = newInput[0] - newInput[1]
            else:
                newInput = torch.cat(newInput, dim=1)
        else:
            newInput = newInput[0]

        # Incorporate pair features
        features_batch = torch.from_numpy(np.array([x[2] for x in feats])).float()
        if self.use_cuda:
            features_batch = features_batch.cuda()
        newInput = torch.cat((newInput, features_batch), dim=1) 

        output = self.ffn(newInput)
        # Don't apply sigmoid during training b/c using BCEWithLogitsLoss
        if not self.training:
            output = self.activation(output)

        return output


def build_model(args: Namespace) -> nn.Module:
    """
    Builds a MoleculeModel, which is a message passing neural network + feed-forward layers.

    :param args: Arguments.
    :return: A MoleculeModel containing the MPN encoder along with final linear layers with parameters initialized.
    """
    output_size = args.num_tasks
    args.output_size = output_size
    if args.dataset_type == 'multiclass':
        raise NotImplementedError

    model = MoleculeModel(output_raw=args.output_raw, use_cuda=args.cuda)
    model.create_encoder(args)
    model.create_ffn(args)

    initialize_weights(model)

    return model<|MERGE_RESOLUTION|>--- conflicted
+++ resolved
@@ -93,14 +93,10 @@
         :param input: Input.
         :return: The output of the MoleculeModel.
         """
-<<<<<<< HEAD
-        smiles, feats = input
+        smiles, feats = input  # TODO: in future, move drug/cmpd feats out of MPN
         drug_smiles, drug_feats = [x[0] for x in smiles], [x[0] for x in feats]
         cmpd_smiles, cmpd_feats = [x[1] for x in smiles], [x[1] for x in feats]
         drug_rep, cmpd_rep = self.encoder(drug_smiles, cmpd_smiles, drug_feats, cmpd_feats)
-=======
-        smiles, feats = input  # TODO: in future, move drug/cmpd feats out of MPN
->>>>>>> 5887ca20
 
         newInput = []
         if not self.cmpd_only:
