from argparse import Namespace
from typing import Dict, List, Union

import torch
import torch.nn as nn

from .mpn import MPN
from .embed import Embedding
from chemprop.nn_utils import get_activation_function, initialize_weights


class MoleculeModel(nn.Module):
    """A MoleculeModel is a model which contains a message passing network following by feed-forward layers."""

    def __init__(self, classification: bool, multiclass: bool, mse: bool):
        """
        Initializes the MoleculeModel.

        :param classification: Whether the model is a classification model.
        """
        super(MoleculeModel, self).__init__()

        self.softmax=nn.LogSoftmax(dim=0)
        assert (classification and not multiclass)

    def init_embeddings(self, args: Namespace,
            drug_set: Union[Dict[str, int], List[str]],
            cmpd_set: Union[Dict[str, int], List[str]]):
        """
        Creates and initializes the independent embedding layer for the model.

        :param args: Arguments.
        :param drug_set: Set of unique drug compounds.
        :param cmpd_set: Set of unique cmpd compounds.
        """
        if type(drug_set) == list:
            drug_set = {x: i for i, x in enumerate(drug_set)}
            cmpd_set = {x: i for i, x in enumerate(cmpd_set)}
        self.drug_encoder = Embedding(args, drug_set)
        self.cmpd_encoder = Embedding(args, cmpd_set)

    def create_encoder(self, args: Namespace):
        """
        Creates the paired message passing encoders for the model.

        :param args: Arguments.
        """
        self.shared = args.shared
        self.drug_encoder = MPN(args)
        if not self.shared:
            self.cmpd_encoder = MPN(args)


    def forward(self, *input):
        """
        Runs the MoleculeModel on input.

        :param input: Input.
        :return: The output of the MoleculeModel.
        """
        smiles, lengths = input

        learned_drug = self.drug_encoder([x[0] for x in smiles])
        learned_drug = learned_drug.unsqueeze(1)
        if self.shared:
            learned_cmpd = self.drug_encoder([x[0] for x in smiles])
        else:
            learned_cmpd = self.cmpd_encoder([x[1] for x in smiles])
        learned_cmpd = learned_cmpd.unsqueeze(-1)

        output = torch.bmm(learned_drug, learned_cmpd).squeeze(-1)

        if self.training:
            start, ret = 0, []
            for size in lengths:
                ret.append(self.softmax(output[start:start+size])[0])  # only the pos one
                start += size
            ret = torch.cat(ret)
            return ret

        return output


def build_model(args: Namespace,
        drug_set: Union[Dict[str, int], List[str]] = None,
        cmpd_set: Union[Dict[str, int], List[str]] = None) -> nn.Module:
    """
    Builds a MoleculeModel, which is a message passing neural network + feed-forward layers. If smiles sets are provided, then independent embeddings replace the MPNN.

    :param args: Arguments.
    :return: A MoleculeModel containing the MPN encoder along with final linear layers with parameters initialized.
    """
    output_size = args.num_tasks
    args.output_size = output_size
    if args.dataset_type == 'multiclass':
        raise NotImplementedError

<<<<<<< HEAD
    model = MoleculeModel(classification=args.dataset_type == 'classification', multiclass=args.dataset_type == 'multiclass', mse=args.loss_func == 'mse')
    model.create_encoder(args)
=======
    model = MoleculeModel(classification=args.dataset_type == 'classification', multiclass=args.dataset_type == 'multiclass')
    model.create_ffn(args)
>>>>>>> e0b7d09a

    if args.embedding:
        initialize_weights(model)  # initialize xavier for ffn and uniform for embeddings
        model.init_embeddings(args, drug_set, cmpd_set)
    else:
        model.create_encoder(args)
        initialize_weights(model)  # initialize xavier for both

    return model<|MERGE_RESOLUTION|>--- conflicted
+++ resolved
@@ -95,13 +95,8 @@
     if args.dataset_type == 'multiclass':
         raise NotImplementedError
 
-<<<<<<< HEAD
     model = MoleculeModel(classification=args.dataset_type == 'classification', multiclass=args.dataset_type == 'multiclass', mse=args.loss_func == 'mse')
-    model.create_encoder(args)
-=======
-    model = MoleculeModel(classification=args.dataset_type == 'classification', multiclass=args.dataset_type == 'multiclass')
     model.create_ffn(args)
->>>>>>> e0b7d09a
 
     if args.embedding:
         initialize_weights(model)  # initialize xavier for ffn and uniform for embeddings
