--- conflicted
+++ resolved
@@ -189,13 +189,8 @@
                         help='Number of layers in FFN after MPN encoding')
     parser.add_argument('--atom_messages', action='store_true', default=False,
                         help='Use messages on atoms instead of messages on bonds')
-<<<<<<< HEAD
     parser.add_argument('--sample_ratio', type=int, default=10,
                         help='Number of neg samples used in softmax')
-    parser.add_argument('--embedding', action='store_true', default=False,
-                        help='If true, uses independent embedding layer instead of MPN.')
-=======
->>>>>>> c1cfe02a
 
     # Experiment
     parser.add_argument('--scale_lr', action='store_true', default=False,
