--- conflicted
+++ resolved
@@ -188,13 +188,11 @@
     parser.add_argument('--atom_messages', action='store_true', default=False,
                         help='Use messages on atoms instead of messages on bonds')
 
-<<<<<<< HEAD
     # Development
     parser.add_argument('--drug_only', action='store_true', default=False,
                         help='Uses only learned rep for drug structure')
     parser.add_argument('--cmpd_only', action='store_true', default=False,
                         help='Uses only learned rep for cmpd structure')
-=======
     # Experiment
     parser.add_argument('--scale_lr', action='store_true', default=False,
                         help='Scale LR based on batch size')
@@ -205,7 +203,6 @@
     parser.add_argument('--ops', type=str, default='concat',
                         choices=['plus', 'minus', 'concat'],
                         help='Operation for embeddings')
->>>>>>> a446211f
 
 
 def update_checkpoint_args(args: Namespace):
