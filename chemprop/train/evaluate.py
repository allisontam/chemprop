import logging
from typing import Callable, List, Union

import torch
import torch.nn as nn

from .predict import predict
from chemprop.data import StratMolPairDataset, MolPairDataset, StandardScaler


def val_loss(model: nn.Module,
<<<<<<< HEAD
             data: Union[StratMolPairDataset, List[StratMolPairDataset]],
             loss_func: Callable,
             batch_size: int) -> int:
    """
    Gets validation loss for an epoch.

    :param model: Model.
    :param data: A MolPairDataset (or a list of MolPairDatasets if using moe).
    :param loss_func: Loss function.
    :param batch_size: Batch size.
=======
             data: Union[MolPairDataset, List[MolPairDataset]],
             loss_func: Callable,
             batch_size: int,
             dataset_type: str) -> int:
    """
    Gets validation loss for an epoch.
    :param model: Model.
    :param data: A MolPairDataset (or a list of MolPairDatasets if using more).
    :param loss_func: Loss function.
    :param batch_size: Batch size.
    :param dataset_type: Dataset type.
>>>>>>> e0b7d09a
    :return: loss on validation set.
    """
    model.train()
    data.shuffle()
<<<<<<< HEAD
    loss_sum, num_pos = 0, 0

    for i in range(0, len(data), batch_size):
        mol_batch, lengths = data[i:i + batch_size]
        num_pos += len(lengths)
        mol_batch = MolPairDataset(mol_batch)

        batch = mol_batch.smiles()
=======
    loss_sum, total_num = 0, 0

    for i in range(0, len(data), batch_size):
        mol_batch = MolPairDataset(data[i:i + batch_size])
        smiles_batch, features_batch, target_batch = mol_batch.smiles(), mol_batch.features(), mol_batch.targets()
        batch = smiles_batch
        mask = torch.Tensor([[x is not None for x in tb] for tb in target_batch])
        targets = torch.Tensor([[0 if x is None else x for x in tb] for tb in target_batch])

        if next(model.parameters()).is_cuda:
            mask, targets = mask.cuda(), targets.cuda()
>>>>>>> e0b7d09a

        # Run model
        model.zero_grad()
        with torch.no_grad():
<<<<<<< HEAD
            preds = model(batch, lengths)
            ind_select = torch.zeros(preds.shape, dtype=torch.long)
            if next(model.parameters()).is_cuda:
                ind_select = ind_select.cuda()

            # Output only the positive ones
            loss = loss_func(preds.unsqueeze(-1), ind_select).sum()
            loss_sum += loss.item()

    return loss_sum/num_pos
=======
            preds = model(batch, features_batch)

            if dataset_type == 'multiclass':
                targets = targets.long()
                loss = torch.cat([loss_func(preds[:, target_index, :], targets[:, target_index]).unsqueeze(1) for target_index in range(preds.size(1))], dim=1) * mask
            else:
                loss = loss_func(preds, targets) * mask
            loss_sum += loss.sum().item()
            total_num += mask.sum()

    return loss_sum/total_num

>>>>>>> e0b7d09a

def evaluate_predictions(preds: List[List[float]],
                         targets: List[List[float]],
                         num_tasks: int,
                         metric_func: Callable,
                         dataset_type: str,
                         logger: logging.Logger = None) -> List[float]:
    """
    Evaluates predictions using a metric function and filtering out invalid targets.

    :param preds: A list of lists of shape (data_size, num_tasks) with model predictions.
    :param targets: A list of lists of shape (data_size, num_tasks) with targets.
    :param num_tasks: Number of tasks.
    :param metric_func: Metric function which takes in a list of targets and a list of predictions.
    :param dataset_type: Dataset type.
    :param logger: Logger.
    :return: A list with the score for each task based on `metric_func`.
    """
    info = logger.info if logger is not None else print

    if len(preds) == 0:
        return [float('nan')] * num_tasks

    # Filter out empty targets
    # valid_preds and valid_targets have shape (num_tasks, data_size)
    valid_preds = [[] for _ in range(num_tasks)]
    valid_targets = [[] for _ in range(num_tasks)]
    for i in range(num_tasks):
        for j in range(len(preds)):
            if targets[j][i] is not None:  # Skip those without targets
                valid_preds[i].append(preds[j][i])
                valid_targets[i].append(targets[j][i])

    # Compute metric
    results = []
    for i in range(num_tasks):
        # # Skip if all targets or preds are identical, otherwise we'll crash during classification
        if dataset_type == 'classification':
            nan = False
            if all(target == 0 for target in valid_targets[i]) or all(target == 1 for target in valid_targets[i]):
                nan = True
                info('Warning: Found a task with targets all 0s or all 1s')
            if all(pred == 0 for pred in valid_preds[i]) or all(pred == 1 for pred in valid_preds[i]):
                nan = True
                info('Warning: Found a task with predictions all 0s or all 1s')

            if nan:
                results.append(float('nan'))
                continue

        if len(valid_targets[i]) == 0:
            continue

        if dataset_type == 'multiclass':
            results.append(metric_func(valid_targets[i], valid_preds[i], labels=list(range(len(valid_preds[i][0])))))
        else:
            results.append(metric_func(valid_targets[i], valid_preds[i]))

    return results


def evaluate(model: nn.Module,
<<<<<<< HEAD
             data: StratMolPairDataset,
=======
             data: MolPairDataset,
>>>>>>> e0b7d09a
             loss_func: Callable,
             num_tasks: int,
             metric_func: Callable,
             batch_size: int,
             dataset_type: str,
             scaler: StandardScaler = None,
             logger: logging.Logger = None) -> List[float]:
    """
    Evaluates an ensemble of models on a dataset.

    :param model: A model.
    :param data: A MolPairDataset.
    :param loss_func: Loss function.
    :param num_tasks: Number of tasks.
    :param metric_func: Metric function which takes in a list of targets and a list of predictions.
    :param batch_size: Batch size.
    :param dataset_type: Dataset type.
    :param scaler: A StandardScaler object fit on the training targets.
    :param logger: Logger.
    :return: A list with the score for each task based on `metric_func`.
    """
<<<<<<< HEAD
    loss = val_loss(model, data, loss_func, batch_size)

    data = data.getMolPairDataset()
=======
    loss = val_loss(model, data, loss_func, batch_size, dataset_type)

>>>>>>> e0b7d09a
    preds = predict(
        model=model,
        data=data,
        batch_size=batch_size,
        scaler=scaler
    )

    targets = data.targets()

    results = evaluate_predictions(
        preds=preds,
        targets=targets,
        num_tasks=num_tasks,
        metric_func=metric_func,
        dataset_type=dataset_type,
        logger=logger
    )

    return results, loss<|MERGE_RESOLUTION|>--- conflicted
+++ resolved
@@ -9,7 +9,6 @@
 
 
 def val_loss(model: nn.Module,
-<<<<<<< HEAD
              data: Union[StratMolPairDataset, List[StratMolPairDataset]],
              loss_func: Callable,
              batch_size: int) -> int:
@@ -20,24 +19,10 @@
     :param data: A MolPairDataset (or a list of MolPairDatasets if using moe).
     :param loss_func: Loss function.
     :param batch_size: Batch size.
-=======
-             data: Union[MolPairDataset, List[MolPairDataset]],
-             loss_func: Callable,
-             batch_size: int,
-             dataset_type: str) -> int:
-    """
-    Gets validation loss for an epoch.
-    :param model: Model.
-    :param data: A MolPairDataset (or a list of MolPairDatasets if using more).
-    :param loss_func: Loss function.
-    :param batch_size: Batch size.
-    :param dataset_type: Dataset type.
->>>>>>> e0b7d09a
     :return: loss on validation set.
     """
     model.train()
     data.shuffle()
-<<<<<<< HEAD
     loss_sum, num_pos = 0, 0
 
     for i in range(0, len(data), batch_size):
@@ -46,24 +31,10 @@
         mol_batch = MolPairDataset(mol_batch)
 
         batch = mol_batch.smiles()
-=======
-    loss_sum, total_num = 0, 0
-
-    for i in range(0, len(data), batch_size):
-        mol_batch = MolPairDataset(data[i:i + batch_size])
-        smiles_batch, features_batch, target_batch = mol_batch.smiles(), mol_batch.features(), mol_batch.targets()
-        batch = smiles_batch
-        mask = torch.Tensor([[x is not None for x in tb] for tb in target_batch])
-        targets = torch.Tensor([[0 if x is None else x for x in tb] for tb in target_batch])
-
-        if next(model.parameters()).is_cuda:
-            mask, targets = mask.cuda(), targets.cuda()
->>>>>>> e0b7d09a
 
         # Run model
         model.zero_grad()
         with torch.no_grad():
-<<<<<<< HEAD
             preds = model(batch, lengths)
             ind_select = torch.zeros(preds.shape, dtype=torch.long)
             if next(model.parameters()).is_cuda:
@@ -74,20 +45,6 @@
             loss_sum += loss.item()
 
     return loss_sum/num_pos
-=======
-            preds = model(batch, features_batch)
-
-            if dataset_type == 'multiclass':
-                targets = targets.long()
-                loss = torch.cat([loss_func(preds[:, target_index, :], targets[:, target_index]).unsqueeze(1) for target_index in range(preds.size(1))], dim=1) * mask
-            else:
-                loss = loss_func(preds, targets) * mask
-            loss_sum += loss.sum().item()
-            total_num += mask.sum()
-
-    return loss_sum/total_num
-
->>>>>>> e0b7d09a
 
 def evaluate_predictions(preds: List[List[float]],
                          targets: List[List[float]],
@@ -150,11 +107,7 @@
 
 
 def evaluate(model: nn.Module,
-<<<<<<< HEAD
              data: StratMolPairDataset,
-=======
-             data: MolPairDataset,
->>>>>>> e0b7d09a
              loss_func: Callable,
              num_tasks: int,
              metric_func: Callable,
@@ -176,14 +129,9 @@
     :param logger: Logger.
     :return: A list with the score for each task based on `metric_func`.
     """
-<<<<<<< HEAD
     loss = val_loss(model, data, loss_func, batch_size)
+    data = data.getMolPairDataset()
 
-    data = data.getMolPairDataset()
-=======
-    loss = val_loss(model, data, loss_func, batch_size, dataset_type)
-
->>>>>>> e0b7d09a
     preds = predict(
         model=model,
         data=data,
