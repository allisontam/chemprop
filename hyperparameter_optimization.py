"""Optimizes hyperparameters using Bayesian optimization."""

from argparse import ArgumentParser, Namespace
from copy import deepcopy
import json
from typing import Dict, Union
import os
import time

from hyperopt import fmin, hp, tpe
import numpy as np

from chemprop.models import build_model
from chemprop.nn_utils import param_count
from chemprop.parsing import add_train_args, modify_train_args
from chemprop.train import cross_validate
from chemprop.utils import create_logger, makedirs


SPACE = {
    'hidden_size': hp.loguniform('hidden_size', low=2, high=7),
    'depth': hp.quniform('depth', low=2, high=6, q=1),
    'neg_weight': hp.quniform('neg_weight', low=0.1, high=1, q=0.1),
    'dropout': hp.quniform('dropout', low=0.0, high=0.4, q=0.05),
}
INT_KEYS = ['depth', 'hidden_size']


def grid_search(args: Namespace):
    # Create loggers
    logger = create_logger(name='hyperparameter_optimization', save_dir=args.log_dir, quiet=True)
    train_logger = create_logger(name='train', save_dir=args.save_dir, quiet=args.quiet)

    # Run grid search
    results = []

    # Define hyperparameter optimization
    def objective(hyperparams: Dict[str, Union[int, float]]) -> float:
        # Convert hyperparams from float to int when necessary
        for key in INT_KEYS:
            hyperparams[key] = int(hyperparams[key])

        # Update args with hyperparams
        hyper_args = deepcopy(args)
        if args.save_dir is not None:
            folder_name = '_'.join(f'{key}_{value}' for key, value in hyperparams.items())
            hyper_args.save_dir = os.path.join(hyper_args.save_dir, folder_name)
        for key, value in hyperparams.items():
            setattr(hyper_args, key, value)

        # Record hyperparameters
        logger.info(hyperparams)

        # Cross validate
        mean_score, std_score = cross_validate(hyper_args, train_logger)

        # Record results
        if not args.embedding:
            temp_model = build_model(hyper_args)
            num_params = param_count(temp_model)
        else:
            num_params = -1
        logger.info(f'num params: {num_params:,}')
        logger.info(f'{mean_score} +/- {std_score} {hyper_args.metric}')

        results.append({
            'mean_score': mean_score,
            'std_score': std_score,
            'hyperparams': hyperparams,
            'num_params': num_params
        })

        # Deal with nan
        if np.isnan(mean_score):
            if hyper_args.dataset_type == 'classification':
                mean_score = 0
            else:
                raise ValueError('Can\'t handle nan score for non-classification dataset.')

        return (1 if hyper_args.minimize_score else -1) * mean_score

    fmin(objective, SPACE, algo=tpe.suggest, max_evals=args.num_iters)

    # Report best result
    results = [result for result in results if not np.isnan(result['mean_score'])]
    best_result = min(results, key=lambda result: (1 if args.minimize_score else -1) * result['mean_score'])
    logger.info('best')
    logger.info(best_result['hyperparams'])
    logger.info(f'num params: {best_result["num_params"]:,}')
    logger.info(f'{best_result["mean_score"]} +/- {best_result["std_score"]} {args.metric}')

    # Save best hyperparameter settings as JSON config file
    makedirs(args.config_save_path, isfile=True)

    with open(args.config_save_path, 'w') as f:
        json.dump(best_result['hyperparams'], f, indent=4, sort_keys=True)


if __name__ == '__main__':
    parser = ArgumentParser()
    add_train_args(parser)
    parser.add_argument('--num_iters', type=int, default=20,
                        help='Number of hyperparameter choices to try')
<<<<<<< HEAD
=======
    parser.add_argument('--fix_dim', action='store_true', default=False,
                        help='If set, does not optimize hidden size')
>>>>>>> 2459f8d2
    args = parser.parse_args()
    modify_train_args(args)

    args.config_save_path = os.path.join(args.save_dir, 'hyper.json')
    args.log_dir = args.save_dir
    assert args.config_save_path  # check if supplied

    if args.fix_dim:
        del SPACE['hidden_size']
        del INT_KEYS[INT_KEYS.index('hidden_size')]
    if args.loss_func == 'mse':
        del SPACE['neg_weight']

    start = time.time()
    grid_search(args)
    print('Execution time:', (time.time()-start)/3600, 'hrs')<|MERGE_RESOLUTION|>--- conflicted
+++ resolved
@@ -101,11 +101,9 @@
     add_train_args(parser)
     parser.add_argument('--num_iters', type=int, default=20,
                         help='Number of hyperparameter choices to try')
-<<<<<<< HEAD
-=======
     parser.add_argument('--fix_dim', action='store_true', default=False,
                         help='If set, does not optimize hidden size')
->>>>>>> 2459f8d2
+
     args = parser.parse_args()
     modify_train_args(args)
 
@@ -116,8 +114,6 @@
     if args.fix_dim:
         del SPACE['hidden_size']
         del INT_KEYS[INT_KEYS.index('hidden_size')]
-    if args.loss_func == 'mse':
-        del SPACE['neg_weight']
 
     start = time.time()
     grid_search(args)
